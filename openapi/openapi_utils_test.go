--- conflicted
+++ resolved
@@ -270,8 +270,6 @@
 
 		t.Logf("Expected error occurred: %s", err.Error())
 		require.ErrorContains(t, err, "missing openapi config: one of TargetServiceOASPath or APIPermissionsFilePath is required")
-<<<<<<< HEAD
-=======
 	})
 }
 
@@ -285,7 +283,6 @@
 		oas := prepareOASFromFile(t, "../mocks/validOASConfiguration.json")
 		_, err := oas.PrepareOASRouter()
 		require.NoError(t, err)
->>>>>>> 32c26ba5
 	})
 }
 
