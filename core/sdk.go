--- conflicted
+++ resolved
@@ -70,7 +70,6 @@
 	return e.rond.evaluator
 }
 
-<<<<<<< HEAD
 func (e evaluator) EvaluateRequestPolicy(req RondInput, userInfo types.User) (PolicyResult, error) {
 	rondConfig := e.rondConfig
 	requestContext := req.Context()
@@ -127,9 +126,6 @@
 	}, nil
 }
 
-=======
-// Current implementation of the SDK
->>>>>>> 35e7c972
 type rondImpl struct {
 	evaluator        PartialResultsEvaluators
 	evaluatorOptions *EvaluatorOptions
