name: Security
on:
  pull_request:
    types: [opened]
  push:
<<<<<<< HEAD
env:
  CONTAINER_TAR: "container.tar"
=======

name: Security
>>>>>>> 0b110176
jobs:
  gosec:
    runs-on: ubuntu-latest
    steps:
<<<<<<< HEAD
      - name: Checkout Source
        uses: actions/checkout@v4
      - name: Run Gosec Security Scanner
        uses: securego/gosec@master
        with:
          args: ./...
  paranoia:
    runs-on: ubuntu-latest
    steps:
      - name: Checkout Source
        uses: actions/checkout@v3
      - name: "Build container"
        run: |
          docker build -t rond-security-check .
      - name: "Save container to tar"
        run: |
          docker save rond-security-check > $CONTAINER_TAR
      - name: Jetstack Paranoia
        uses: jetstack/paranoia@v0.2.1
        with:
          config: .paranoia.yml
          permissive: true # TODO: understand actually needed certificate and make this false
          target_tar: file://${{ env.CONTAINER_TAR }}
=======
    - name: Checkout repository
      uses: actions/checkout@eef61447b9ff4aafe5dcd4e0bbf5d482be7e7871 # v4.2.1
      with:
        show-progress: false
    - name: Run Gosec Security Scanner
      uses: securego/gosec@master
      with:
        args: ./...
>>>>>>> 0b110176
<|MERGE_RESOLUTION|>--- conflicted
+++ resolved
@@ -3,24 +3,21 @@
   pull_request:
     types: [opened]
   push:
-<<<<<<< HEAD
 env:
   CONTAINER_TAR: "container.tar"
-=======
 
-name: Security
->>>>>>> 0b110176
 jobs:
   gosec:
     runs-on: ubuntu-latest
     steps:
-<<<<<<< HEAD
-      - name: Checkout Source
-        uses: actions/checkout@v4
-      - name: Run Gosec Security Scanner
-        uses: securego/gosec@master
-        with:
-          args: ./...
+    - name: Checkout repository
+      uses: actions/checkout@eef61447b9ff4aafe5dcd4e0bbf5d482be7e7871 # v4.2.1
+      with:
+        show-progress: false
+    - name: Run Gosec Security Scanner
+      uses: securego/gosec@master
+      with:
+        args: ./...
   paranoia:
     runs-on: ubuntu-latest
     steps:
@@ -38,7 +35,6 @@
           config: .paranoia.yml
           permissive: true # TODO: understand actually needed certificate and make this false
           target_tar: file://${{ env.CONTAINER_TAR }}
-=======
     - name: Checkout repository
       uses: actions/checkout@eef61447b9ff4aafe5dcd4e0bbf5d482be7e7871 # v4.2.1
       with:
@@ -46,5 +42,4 @@
     - name: Run Gosec Security Scanner
       uses: securego/gosec@master
       with:
-        args: ./...
->>>>>>> 0b110176
+        args: ./...